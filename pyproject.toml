--- conflicted
+++ resolved
@@ -53,10 +53,8 @@
 hidapi = "^0.12.0.post2"
 rich = {version = "^13.2.0", optional = true}
 requests = {version = "^2.28.2", optional = true}
-<<<<<<< HEAD
 isort = {version = ">=5.11.4",optional = true}
 black = {version = "22.10.0",optional = true}
-=======
 pylink-square = {version = ">=0.12,<0.15", optional = true}
 pykiso-python-uds = {version = "~3.0.2", optional = true}
 pyserial = {version = "^3.0", optional = true}
@@ -91,6 +89,10 @@
     "rich",
     "requests",
 ]
+pykitest = [
+    "black",
+    "isort",
+]
 all = [
     "pylink-square",
     "pykiso-python-uds",
@@ -100,8 +102,9 @@
     "PyVISA-py",
     "rich",
     "requests",
+    "isort",
+    "black",
 ]
->>>>>>> ef20ff23
 
 [tool.poetry.group.dev.dependencies]
 black = "22.10.0"
@@ -119,25 +122,6 @@
 sphinxcontrib-programoutput = "*"
 sphinx-autodoc-typehints = "*"
 
-<<<<<<< HEAD
-[tool.poetry.extras]
-testrail = [
-    "rich",
-    "requests",
-]
-pykitest = [
-    "isort",
-    "black"
-]
-all = [
-    "rich",
-    "requests",
-    "isort",
-    "black"
-]
-
-=======
->>>>>>> ef20ff23
 [tool.poetry.scripts]
 pykiso = 'pykiso.cli:main'
 pykiso-tags = 'pykiso.tool.show_tag:main'
