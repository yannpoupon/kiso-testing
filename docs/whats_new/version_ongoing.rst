Version ongoing
<<<<<<< HEAD
---------------
=======
---------------

Remove redundancy of activate_log configuration parameter
^^^^^^^^^^^^^^^^^^^^^^^^^^^^^^^^^^^^^^^^^^^^^^^^^^^^^^^^^

In order to activate external loggers, it was previously necessary to
specify their names for each defined auxiliary.

This is no longer the case and specifying them in only one auxiliary
will be enough for the loggers to stay enabled.


Ykush Auxiliary
^^^^^^^^^^^^^^^
Auxiliary that can be used to power on and off the ports of an Ykush USB Hub.

See :ref:`ykush_auxiliary`


Internal creation of proxy auxiliaries
^^^^^^^^^^^^^^^^^^^^^^^^^^^^^^^^^^^^^^

It is no longer necessary to manually defined a ``ProxyAuxiliary`` with
``CCProxy``s yourself. If you simply pass the communication channel to
each auxiliary that has to share it, ``pykiso`` will do the rest for you.

>>>>>>> ebf8af79
<|MERGE_RESOLUTION|>--- conflicted
+++ resolved
@@ -1,31 +1,2 @@
 Version ongoing
-<<<<<<< HEAD
 ---------------
-=======
----------------
-
-Remove redundancy of activate_log configuration parameter
-^^^^^^^^^^^^^^^^^^^^^^^^^^^^^^^^^^^^^^^^^^^^^^^^^^^^^^^^^
-
-In order to activate external loggers, it was previously necessary to
-specify their names for each defined auxiliary.
-
-This is no longer the case and specifying them in only one auxiliary
-will be enough for the loggers to stay enabled.
-
-
-Ykush Auxiliary
-^^^^^^^^^^^^^^^
-Auxiliary that can be used to power on and off the ports of an Ykush USB Hub.
-
-See :ref:`ykush_auxiliary`
-
-
-Internal creation of proxy auxiliaries
-^^^^^^^^^^^^^^^^^^^^^^^^^^^^^^^^^^^^^^
-
-It is no longer necessary to manually defined a ``ProxyAuxiliary`` with
-``CCProxy``s yourself. If you simply pass the communication channel to
-each auxiliary that has to share it, ``pykiso`` will do the rest for you.
-
->>>>>>> ebf8af79
